--- conflicted
+++ resolved
@@ -975,11 +975,6 @@
     
 
 class CBC_rate_m1_given_redshift_m2(object):
-<<<<<<< HEAD
-
-    # FIXME: This rate is not curently working.
-
-=======
     '''
     This is a rate model that parametrizes the CBC rate per year at the detector in terms of source-frame
     masses, spin parameters and mass ratio, rate evolution times differential of comoving volume. The primary mass is assumed to be conditional dependent from the redshift
@@ -1001,7 +996,6 @@
     scale_free: bool
         True if you want to use the model for scale-free likelihood (no R0)
     '''
->>>>>>> fb5ad69c
     def __init__(self,cosmology_wrapper,mass_redshift_wrapper,
                  mass2_wrapper,rate_wrapper,spin_wrapper=None,scale_free=False):
         
