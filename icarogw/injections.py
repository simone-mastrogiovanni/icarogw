--- conflicted
+++ resolved
@@ -86,18 +86,12 @@
         
         rate_wrapper: class
             Rate wrapper from the wrapper.py module, initialized with your desired population model.
-        '''
+        '''        
         
-<<<<<<< HEAD
-        
-        self.log_weights = rate_wrapper.log_rate_injections(self.prior,**{key:self.injections_data[key] for key in self.injections_data.keys()})
+        self.log_weights = rate_wrapper.log_rate_injections(self.prior,**{key:self.injections_data[key] for key in rate_wrapper.injections_parameters})
         xp = get_module_array(self.log_weights)
         sx = get_module_array_scipy(self.log_weights)
         self.pseudo_rate = xp.exp(sx.special.logsumexp(self.log_weights))/self.ntotal # Eq. 1.5 on the overleaf documentation
-=======
-        self.log_weights = rate_wrapper.log_rate_injections(self.prior,**{key:self.injections_data[key] for key in rate_wrapper.injections_parameters})
-        self.pseudo_rate = xp.exp(logsumexp(self.log_weights))/self.ntotal # Eq. 1.5 on the overleaf documentation
->>>>>>> cd5d5448
         
     def expected_number_detections(self):
         '''
